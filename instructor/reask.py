--- conflicted
+++ resolved
@@ -372,17 +372,12 @@
     kwargs["messages"].extend(reask_msgs)
     return kwargs
 
-
-<<<<<<< HEAD
+  
 def reask_genai_tools(
-=======
-def reask_mistral_structured_outputs(
->>>>>>> 48d43894
-    kwargs: dict[str, Any],
-    response: Any,
-    exception: Exception,
-):
-<<<<<<< HEAD
+    kwargs: dict[str, Any],
+    response: Any,
+    exception: Exception,
+):
     from google.genai import types
 
     kwargs = kwargs.copy()
@@ -404,33 +399,10 @@
 
 
 def reask_genai_structured_outputs(
-=======
-    kwargs = kwargs.copy()
-    reask_msgs = [
-        {
-            "role": "assistant",
-            "content": response.choices[0].message.content,
-        }
-    ]
-    reask_msgs.append(
-        {
-            "role": "user",
-            "content": (
-                f"Validation Error found:\n{exception}\nRecall the function correctly, fix the errors"
-            ),
-        }
-    )
-    kwargs["messages"].extend(reask_msgs)
-    return kwargs
-
-
-def reask_mistral_tools(
->>>>>>> 48d43894
-    kwargs: dict[str, Any],
-    response: Any,
-    exception: Exception,
-):
-<<<<<<< HEAD
+    kwargs: dict[str, Any],
+    response: Any,
+    exception: Exception,
+):
     from google.genai import types
 
     kwargs = kwargs.copy()
@@ -443,7 +415,37 @@
             ]
         ),
     )
-=======
+    return kwargs  
+
+def reask_mistral_structured_outputs(
+    kwargs: dict[str, Any],
+    response: Any,
+    exception: Exception,
+):
+    kwargs = kwargs.copy()
+    reask_msgs = [
+        {
+            "role": "assistant",
+            "content": response.choices[0].message.content,
+        }
+    ]
+    reask_msgs.append(
+        {
+            "role": "user",
+            "content": (
+                f"Validation Error found:\n{exception}\nRecall the function correctly, fix the errors"
+            ),
+        }
+    )
+    kwargs["messages"].extend(reask_msgs)
+    return kwargs
+
+
+def reask_mistral_tools(
+    kwargs: dict[str, Any],
+    response: Any,
+    exception: Exception,
+):
     kwargs = kwargs.copy()
     reask_msgs = [dump_message(response.choices[0].message)]
     for tool_call in response.choices[0].message.tool_calls:
@@ -458,8 +460,8 @@
             }
         )
     kwargs["messages"].extend(reask_msgs)
->>>>>>> 48d43894
-    return kwargs
+    return kwargs
+
 
 
 def handle_reask_kwargs(
@@ -503,16 +505,13 @@
         return reask_bedrock_json(kwargs_copy, response, exception)
     elif mode == Mode.PERPLEXITY_JSON:
         return reask_perplexity_json(kwargs_copy, response, exception)
-<<<<<<< HEAD
     elif mode == Mode.GENAI_TOOLS:
         return reask_genai_tools(kwargs_copy, response, exception)
     elif mode == Mode.GENAI_STRUCTURED_OUTPUTS:
         return reask_genai_structured_outputs(kwargs_copy, response, exception)
-=======
     elif mode == Mode.MISTRAL_STRUCTURED_OUTPUTS:
         return reask_mistral_structured_outputs(kwargs_copy, response, exception)
     elif mode == Mode.MISTRAL_TOOLS:
         return reask_mistral_tools(kwargs_copy, response, exception)
->>>>>>> 48d43894
     else:
         return reask_default(kwargs_copy, response, exception)