--- conflicted
+++ resolved
@@ -373,16 +373,11 @@
     return kwargs
 
 
-<<<<<<< HEAD
 def reask_genai_tools(
-=======
-def reask_mistral_structured_outputs(
->>>>>>> 2086f3ea
-    kwargs: dict[str, Any],
-    response: Any,
-    exception: Exception,
-):
-<<<<<<< HEAD
+    kwargs: dict[str, Any],
+    response: Any,
+    exception: Exception,
+):
     from google.genai import types
 
     kwargs = kwargs.copy()
@@ -400,7 +395,13 @@
             ]
         ),
     )
-=======
+  
+  
+def reask_mistral_structured_outputs(
+    kwargs: dict[str, Any],
+    response: Any,
+    exception: Exception,
+):
     kwargs = kwargs.copy()
     reask_msgs = [
         {
@@ -439,7 +440,6 @@
             }
         )
     kwargs["messages"].extend(reask_msgs)
->>>>>>> 2086f3ea
     return kwargs
 
 
@@ -484,14 +484,11 @@
         return reask_bedrock_json(kwargs_copy, response, exception)
     elif mode == Mode.PERPLEXITY_JSON:
         return reask_perplexity_json(kwargs_copy, response, exception)
-<<<<<<< HEAD
     elif mode == Mode.GENAI_TOOLS:
         return reask_genai_tools(kwargs_copy, response, exception)
-=======
     elif mode == Mode.MISTRAL_STRUCTURED_OUTPUTS:
         return reask_mistral_structured_outputs(kwargs_copy, response, exception)
     elif mode == Mode.MISTRAL_TOOLS:
         return reask_mistral_tools(kwargs_copy, response, exception)
->>>>>>> 2086f3ea
     else:
         return reask_default(kwargs_copy, response, exception)