--- conflicted
+++ resolved
@@ -400,11 +400,8 @@
         Mode.FIREWORKS_TOOLS: reask_fireworks_tools,
         Mode.FIREWORKS_JSON: reask_fireworks_json,
         Mode.WRITER_TOOLS: reask_writer_tools,
-<<<<<<< HEAD
         Mode.BEDROCK_JSON: reask_bedrock_json,
-=======
         Mode.PERPLEXITY_JSON: reask_perplexity_json,
->>>>>>> d38c8d04
     }
     reask_function = functions.get(mode, reask_default)
     return reask_function(
