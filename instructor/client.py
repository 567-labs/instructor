--- conflicted
+++ resolved
@@ -563,12 +563,7 @@
     completion: Callable[..., Awaitable[Any]],
     mode: instructor.Mode = instructor.Mode.TOOLS,
     **kwargs: Any,
-<<<<<<< HEAD
 ) -> AsyncInstructor: ...
-=======
-) -> Instructor:
-    ...
->>>>>>> 0f3af272
 
 
 @overload
@@ -576,7 +571,8 @@
     completion: Callable[..., Any],
     mode: instructor.Mode = instructor.Mode.TOOLS,
     **kwargs: Any,
-) -> Instructor: ...
+) -> Instructor:
+    ...
 
 
 def from_litellm(
