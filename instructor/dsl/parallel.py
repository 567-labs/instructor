--- conflicted
+++ resolved
@@ -31,17 +31,11 @@
         self,
         response: Any,
         mode: Mode,
-<<<<<<< HEAD
         validation_context: Optional[Any] = None,
         strict: Optional[bool] = None,
-    ) -> Generator[T, None, None]:
+    ) -> Generator[Union[T, str], None, None]:
         #! We expect this from the OpenAISchema class, We should address
         #! this with a protocol or an abstract class... @jxnlco
-=======
-        validation_context=None,
-        strict: bool = None,
-    ) -> Iterable[Union[T, str]]:
->>>>>>> ef37e9f5
         assert mode == Mode.PARALLEL_TOOLS, "Mode must be PARALLEL_TOOLS"
         message: ChatCompletionMessage = response.choices[0].message
         if message.content:
@@ -56,12 +50,8 @@
                 arguments, context=validation_context, strict=strict
             )
 
-<<<<<<< HEAD
 
 def get_types_array(typehint: Type[Iterable[Union[T]]]) -> Tuple[Type[T], ...]:
-=======
-def get_types_array(typehint: Type[Iterable[Union[T]]]):
->>>>>>> ef37e9f5
     should_be_iterable = get_origin(typehint)
     if should_be_iterable is not Iterable:
         raise TypeError(f"Model should be with Iterable instead if {typehint}")
