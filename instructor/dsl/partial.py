# --------------------------------------------------------------------------------
# The following code is adapted from a comment on GitHub in the pydantic/pydantic repository by silviumarcu.
# Source: https://github.com/pydantic/pydantic/issues/6381#issuecomment-1831607091
#
# This code is used in accordance with the repository's license, and this reference
# serves as an acknowledgment of the original author's contribution to this project.
# --------------------------------------------------------------------------------

from __future__ import annotations

from jiter import from_json
from pydantic import BaseModel, create_model
from typing import Union
import types
import sys
from pydantic.fields import FieldInfo
from typing import (
    Any,
    Generic,
    get_args,
    get_origin,
    NoReturn,
    Optional,
    TypeVar,
)
from collections.abc import AsyncGenerator, Generator, Iterable
from copy import deepcopy
from functools import cache

from instructor.mode import Mode
from instructor.utils import extract_json_from_stream, extract_json_from_stream_async
import re

T_Model = TypeVar("T_Model", bound=BaseModel)

if sys.version_info >= (3, 10):
    # types.UnionType is only available in Python 3.10 and above
    UNION_ORIGINS = (Union, types.UnionType)
else:
    UNION_ORIGINS = (Union,)


class MakeFieldsOptional:
    pass


class PartialLiteralMixin:
    pass


def remove_control_chars(s):
    return re.sub(r"[\x00-\x1F\x7F-\x9F]", "", s)


def process_potential_object(potential_object, partial_mode, partial_model, **kwargs):
    obj = from_json(
        (potential_object.strip() or "{}").encode(), partial_mode=partial_mode
    )
    obj = partial_model.model_validate(obj, strict=None, **kwargs)
    return obj


def _process_generic_arg(
    arg: Any,
    make_fields_optional: bool = False,
) -> Any:
    arg_origin = get_origin(arg)
    if arg_origin is not None:
        # Handle any nested generic type (Union, List, Dict, etc.)
        nested_args = get_args(arg)
        modified_nested_args = tuple(
            _process_generic_arg(
                t,
                make_fields_optional=make_fields_optional,
            )
            for t in nested_args
        )
        # Special handling for Union types (types.UnionType isn't subscriptable)
        if arg_origin in UNION_ORIGINS:
            return Union[modified_nested_args]  # type: ignore

        return arg_origin[modified_nested_args]
    else:
        if isinstance(arg, type) and issubclass(arg, BaseModel):
            return (
                Partial[arg, MakeFieldsOptional]  # type: ignore[valid-type]
                if make_fields_optional
                else Partial[arg]
            )
        else:
            return arg


def _make_field_optional(
    field: FieldInfo,
) -> tuple[Any, FieldInfo]:
    tmp_field = deepcopy(field)

    annotation = field.annotation

    # Handle generics (like List, Dict, etc.)
    if get_origin(annotation) is not None:
        # Get the generic base (like List, Dict) and its arguments (like User in List[User])
        generic_base = get_origin(annotation)
        generic_args = get_args(annotation)

        modified_args = tuple(
            _process_generic_arg(arg, make_fields_optional=True) for arg in generic_args
        )

        # Reconstruct the generic type with modified arguments
        tmp_field.annotation = (
            Optional[generic_base[modified_args]] if generic_base else None
        )
        tmp_field.default = None
    # If the field is a BaseModel, then recursively convert it's
    # attributes to optionals.
    elif isinstance(annotation, type) and issubclass(annotation, BaseModel):
        tmp_field.annotation = Optional[Partial[annotation, MakeFieldsOptional]]  # type: ignore[assignment, valid-type]
        tmp_field.default = {}
    else:
        tmp_field.annotation = Optional[field.annotation]  # type:ignore
        tmp_field.default = None

    return tmp_field.annotation, tmp_field  # type: ignore


class PartialBase(Generic[T_Model]):
    @classmethod
    @cache
    def get_partial_model(cls) -> type[T_Model]:
        """Return a partial model we can use to validate partial results."""
        assert issubclass(
            cls, BaseModel
        ), f"{cls.__name__} must be a subclass of BaseModel"

        model_name = (
            cls.__name__
            if cls.__name__.startswith("Partial")
            else f"Partial{cls.__name__}"
        )

        return create_model(
            model_name,
            __base__=cls,
            __module__=cls.__module__,
            **{
                field_name: _make_field_optional(field_info)
                for field_name, field_info in cls.model_fields.items()
            },  # type: ignore[all]
        )

    @classmethod
    def from_streaming_response(
        cls, completion: Iterable[Any], mode: Mode, **kwargs: Any
    ) -> Generator[T_Model, None, None]:
        json_chunks = cls.extract_json(completion, mode)

        if mode in {Mode.MD_JSON, Mode.GEMINI_TOOLS}:
            json_chunks = extract_json_from_stream(json_chunks)

        if mode == Mode.WRITER_TOOLS:
            yield from cls.writer_model_from_chunks(json_chunks, **kwargs)
        else:
            yield from cls.model_from_chunks(json_chunks, **kwargs)

    @classmethod
    async def from_streaming_response_async(
        cls, completion: AsyncGenerator[Any, None], mode: Mode, **kwargs: Any
    ) -> AsyncGenerator[T_Model, None]:
        json_chunks = cls.extract_json_async(completion, mode)

        if mode == Mode.MD_JSON:
            json_chunks = extract_json_from_stream_async(json_chunks)
        elif mode == Mode.WRITER_TOOLS:
            return cls.writer_model_from_chunks_async(json_chunks, **kwargs)

        return cls.model_from_chunks_async(json_chunks, **kwargs)

    @classmethod
    def writer_model_from_chunks(
        cls, json_chunks: Iterable[Any], **kwargs: Any
    ) -> Generator[T_Model, None, None]:
        potential_object = ""
        partial_model = cls.get_partial_model()
        partial_mode = (
            "on" if issubclass(cls, PartialLiteralMixin) else "trailing-strings"
        )
        for chunk in json_chunks:
            if len(chunk) > len(potential_object):
                potential_object = remove_control_chars(chunk)
            else:
                potential_object += remove_control_chars(chunk)
            obj = process_potential_object(
                potential_object, partial_mode, partial_model, **kwargs
            )
            yield obj

    @classmethod
    async def writer_model_from_chunks_async(
        cls, json_chunks: AsyncGenerator[str, None], **kwargs: Any
    ) -> AsyncGenerator[T_Model, None]:
        potential_object = ""
        partial_model = cls.get_partial_model()
        partial_mode = (
            "on" if issubclass(cls, PartialLiteralMixin) else "trailing-strings"
        )
        async for chunk in json_chunks:
            if len(chunk) > len(potential_object):
                potential_object = remove_control_chars(chunk)
            else:
                potential_object += remove_control_chars(chunk)
            obj = process_potential_object(
                potential_object, partial_mode, partial_model, **kwargs
            )
            yield obj

    @classmethod
    def model_from_chunks(
        cls, json_chunks: Iterable[Any], **kwargs: Any
    ) -> Generator[T_Model, None, None]:
        potential_object = ""
        partial_model = cls.get_partial_model()
        partial_mode = (
            "on" if issubclass(cls, PartialLiteralMixin) else "trailing-strings"
        )
        chunk_buffer = []
        for chunk in json_chunks:
<<<<<<< HEAD
            chunk_buffer.append(chunk)
=======
            chunk_buffer += chunk
>>>>>>> 3084c405
            if len(chunk_buffer) < 2:
                continue
            potential_object += remove_control_chars("".join(chunk_buffer))
            chunk_buffer = []
            obj = process_potential_object(
                potential_object, partial_mode, partial_model, **kwargs
            )
            yield obj
        if chunk_buffer:
            potential_object += remove_control_chars(chunk_buffer[0])
            obj = process_potential_object(
                potential_object, partial_mode, partial_model, **kwargs
            )
            yield obj

    @classmethod
    async def model_from_chunks_async(
        cls, json_chunks: AsyncGenerator[str, None], **kwargs: Any
    ) -> AsyncGenerator[T_Model, None]:
        potential_object = ""
        partial_model = cls.get_partial_model()
        partial_mode = (
            "on" if issubclass(cls, PartialLiteralMixin) else "trailing-strings"
        )
        chunk_buffer = []
        async for chunk in json_chunks:
            chunk_buffer.append(chunk)
            if len(chunk_buffer) < 2:
                continue
            potential_object += remove_control_chars("".join(chunk_buffer))
            chunk_buffer = []
            obj = process_potential_object(
                potential_object, partial_mode, partial_model, **kwargs
            )
            yield obj
        if chunk_buffer:
            potential_object += remove_control_chars(chunk_buffer[0])
            obj = process_potential_object(
                potential_object, partial_mode, partial_model, **kwargs
            )
            yield obj

    @staticmethod
    def extract_json(
        completion: Iterable[Any], mode: Mode
    ) -> Generator[str, None, None]:
        for chunk in completion:
            try:
                if mode == Mode.ANTHROPIC_JSON:
                    if json_chunk := chunk.delta.text:
                        yield json_chunk
                if mode == Mode.ANTHROPIC_TOOLS:
                    yield chunk.delta.partial_json
                if mode == Mode.GEMINI_JSON:
                    yield chunk.text
                if mode == Mode.GEMINI_TOOLS:
                    # Gemini seems to return the entire function_call and not a chunk?
                    import json

                    resp = chunk.candidates[0].content.parts[0].function_call
                    resp_dict = type(resp).to_dict(resp)  # type:ignore
                    if "args" in resp_dict:
                        yield json.dumps(resp_dict["args"])
                elif chunk.choices:
                    if mode == Mode.FUNCTIONS:
                        Mode.warn_mode_functions_deprecation()
                        if json_chunk := chunk.choices[0].delta.function_call.arguments:
                            yield json_chunk
                    elif mode in {
                        Mode.JSON,
                        Mode.MD_JSON,
                        Mode.JSON_SCHEMA,
                        Mode.CEREBRAS_JSON,
                        Mode.FIREWORKS_JSON,
                        Mode.PERPLEXITY_JSON,
                    }:
                        if json_chunk := chunk.choices[0].delta.content:
                            yield json_chunk
                    elif mode in {
                        Mode.TOOLS,
                        Mode.TOOLS_STRICT,
                        Mode.FIREWORKS_TOOLS,
                        Mode.WRITER_TOOLS,
                    }:
                        if json_chunk := chunk.choices[0].delta.tool_calls:
                            if json_chunk[0].function.arguments:
                                yield json_chunk[0].function.arguments
                    else:
                        raise NotImplementedError(
                            f"Mode {mode} is not supported for MultiTask streaming"
                        )
            except AttributeError:
                pass

    @staticmethod
    async def extract_json_async(
        completion: AsyncGenerator[Any, None], mode: Mode
    ) -> AsyncGenerator[str, None]:
        async for chunk in completion:
            try:
                if mode == Mode.ANTHROPIC_JSON:
                    if json_chunk := chunk.delta.text:
                        yield json_chunk
                if mode == Mode.ANTHROPIC_TOOLS:
                    yield chunk.delta.partial_json
                elif chunk.choices:
                    if mode == Mode.FUNCTIONS:
                        Mode.warn_mode_functions_deprecation()
                        if json_chunk := chunk.choices[0].delta.function_call.arguments:
                            yield json_chunk
                    elif mode in {
                        Mode.JSON,
                        Mode.MD_JSON,
                        Mode.JSON_SCHEMA,
                        Mode.CEREBRAS_JSON,
                        Mode.FIREWORKS_JSON,
                        Mode.PERPLEXITY_JSON,
                    }:
                        if json_chunk := chunk.choices[0].delta.content:
                            yield json_chunk
                    elif mode in {
                        Mode.TOOLS,
                        Mode.TOOLS_STRICT,
                        Mode.FIREWORKS_TOOLS,
                        Mode.WRITER_TOOLS,
                    }:
                        if json_chunk := chunk.choices[0].delta.tool_calls:
                            if json_chunk[0].function.arguments:
                                yield json_chunk[0].function.arguments
                    else:
                        raise NotImplementedError(
                            f"Mode {mode} is not supported for MultiTask streaming"
                        )
            except AttributeError:
                pass


class Partial(Generic[T_Model]):
    """Generate a new class which has PartialBase as a base class.

    Notes:
        This will enable partial validation of the model while streaming.

    Example:
        Partial[SomeModel]
    """

    def __new__(
        cls,
        *args: object,  # noqa :ARG003
        **kwargs: object,  # noqa :ARG003
    ) -> Partial[T_Model]:
        """Cannot instantiate.

        Raises:
            TypeError: Direct instantiation not allowed.
        """
        raise TypeError("Cannot instantiate abstract Partial class.")

    def __init_subclass__(
        cls,
        *args: object,
        **kwargs: object,
    ) -> NoReturn:
        """Cannot subclass.

        Raises:
           TypeError: Subclassing not allowed.
        """
        raise TypeError(f"Cannot subclass {cls.__module__}.Partial")

    def __class_getitem__(
        cls,
        wrapped_class: type[T_Model] | tuple[type[T_Model], type[MakeFieldsOptional]],
    ) -> type[T_Model]:
        """Convert model to one that inherits from PartialBase.

        We don't make the fields optional at this point, we just wrap them with `Partial` so the names of the nested models will be
        `Partial{ModelName}`. We want the output of `model_json_schema()` to
        reflect the name change, but everything else should be the same as the
        original model. During validation, we'll generate a true partial model
        to support partially defined fields.

        """

        make_fields_optional = None
        if isinstance(wrapped_class, tuple):
            wrapped_class, make_fields_optional = wrapped_class

        def _wrap_models(field: FieldInfo) -> tuple[object, FieldInfo]:
            tmp_field = deepcopy(field)

            annotation = field.annotation

            # Handle generics (like List, Dict, etc.)
            if get_origin(annotation) is not None:
                # Get the generic base (like List, Dict) and its arguments (like User in List[User])
                generic_base = get_origin(annotation)
                generic_args = get_args(annotation)

                modified_args = tuple(_process_generic_arg(arg) for arg in generic_args)

                # Reconstruct the generic type with modified arguments
                tmp_field.annotation = (
                    generic_base[modified_args] if generic_base else None
                )
            # If the field is a BaseModel, then recursively convert it's
            # attributes to optionals.
            elif isinstance(annotation, type) and issubclass(annotation, BaseModel):
                tmp_field.annotation = Partial[annotation]
            return tmp_field.annotation, tmp_field

        model_name = (
            wrapped_class.__name__
            if wrapped_class.__name__.startswith("Partial")
            else f"Partial{wrapped_class.__name__}"
        )

        return create_model(
            model_name,
            __base__=(wrapped_class, PartialBase),  # type: ignore
            __module__=wrapped_class.__module__,
            **{
                field_name: (
                    _make_field_optional(field_info)
                    if make_fields_optional is not None
                    else _wrap_models(field_info)
                )
                for field_name, field_info in wrapped_class.model_fields.items()
            },  # type: ignore
        )<|MERGE_RESOLUTION|>--- conflicted
+++ resolved
@@ -226,11 +226,7 @@
         )
         chunk_buffer = []
         for chunk in json_chunks:
-<<<<<<< HEAD
             chunk_buffer.append(chunk)
-=======
-            chunk_buffer += chunk
->>>>>>> 3084c405
             if len(chunk_buffer) < 2:
                 continue
             potential_object += remove_control_chars("".join(chunk_buffer))
