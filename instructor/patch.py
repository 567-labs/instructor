--- conflicted
+++ resolved
@@ -247,11 +247,10 @@
         )
         if "messages" in new_kwargs:
             new_kwargs["messages"] = handle_templating(new_kwargs["messages"], context)
-<<<<<<< HEAD
+
         elif "contents" in new_kwargs:
             new_kwargs["contents"] = handle_templating(new_kwargs["contents"], context)
-=======
->>>>>>> 13f38c70
+
 
         response = await retry_async(
             func=func,  # type: ignore
