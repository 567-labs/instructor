--- conflicted
+++ resolved
@@ -7,16 +7,10 @@
 from instructor.mode import Mode
 from instructor.utils import extract_json_from_codeblock
 import logging
-<<<<<<< HEAD
 
-
-=======
 import importlib
 import warnings
 
-from .anthropic_utils import json_to_xml, extract_xml, xml_to_model
-import enum
->>>>>>> 9c2fbc05
 T = TypeVar("T")
 
 logger = logging.getLogger("instructor")
