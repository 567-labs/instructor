<<<<<<< HEAD
# Using the Command Line Interface for Batch Jobs
=======
---
title: Managing Batch Jobs with OpenAI CLI
description: Learn how to create, list, and cancel batch jobs using the OpenAI Command Line Interface (CLI) for efficient job management.
---

# Using the Command Line Interface
>>>>>>> a6d0a392

The instructor CLI provides functionalities for managing batch jobs on both OpenAI and Anthropic platforms. This dual support allows users to leverage the strengths of both providers for their batch processing needs.

## Supported Providers

- **OpenAI**: Utilizes OpenAI's robust batch processing capabilities.
- **Anthropic**: Leverages Anthropic's advanced language models for batch operations.

To switch between providers, use the `--use-anthropic` flag in the relevant commands.

```bash
$ instructor batch --help

 Usage: instructor batch [OPTIONS] COMMAND [ARGS]...

 Manage OpenAI and Anthropic Batch jobs

╭─ Options ───────────────────────────────────────────────────────────────────────────╮
│ --help          Show this message and exit.                                         │
╰─────────────────────────────────────────────────────────────────────────────────────╯
╭─ Commands ──────────────────────────────────────────────────────────────────────────╮
│ cancel             Cancel a batch job                                               │
│ create-from-file   Create a batch job from a file                                   │
│ download-file      Download the file associated with a batch job                    │
│ list               See all existing batch jobs                                      │
╰─────────────────────────────────────────────────────────────────────────────────────╯
```

## Creating a Batch Job

### View Jobs

```bash
$ instructor batch list --help

 Usage: instructor batch list [OPTIONS]

 See all existing batch jobs

╭─ Options ───────────────────────────────────────────────────────────────────────────╮
│ --limit                    INTEGER  Total number of batch jobs to show              │
│                                     [default: 10]                                   │
│ --poll                     INTEGER  Time in seconds to wait for the batch job to    │
│                                     complete                                        │
│                                     [default: 10]                                   │
│ --screen    --no-screen             Enable or disable screen output                 │
│                                     [default: no-screen]                            │
│ --use-anthropic                     Use Anthropic API instead of OpenAI             │
│                                     [default: False]                                │
│ --help                              Show this message and exit.                     │
╰─────────────────────────────────────────────────────────────────────────────────────╯
```

This returns a list of jobs as seen below:

```bash
$ instructor batch list --limit 5

                                   OpenAI Batch Jobs
┏━━━━━━━━━━━━━━━━━━━━━━┳━━━━━━━━━━━━━━━━━━━━━┳━━━━━━━━━━━┳━━━━━━━━┳━━━━━━━━━━━┳━━━━━━━┓
┃ Batch ID             ┃ Created At          ┃ Status    ┃ Failed ┃ Completed ┃ Total ┃
┡━━━━━━━━━━━━━━━━━━━━━━╇━━━━━━━━━━━━━━━━━━━━━╇━━━━━━━━━━━╇━━━━━━━━╇━━━━━━━━━━━╇━━━━━━━┩
│ batch_BSMSiMMy8on2D… │ 2024-06-19 15:10:21 │ cancelled │ 0      │ 298       │ 300   │
│ batch_pD5dqHmqjWYF5… │ 2024-06-19 15:09:38 │ completed │ 0      │ 15        │ 15    │
│ batch_zsTSsWVLgpEan… │ 2024-06-19 15:06:05 │ completed │ 0      │ 15        │ 15    │
│ batch_igaa2j9VBVw2Z… │ 2024-06-19 15:01:59 │ completed │ 0      │ 300       │ 300   │
│ batch_HcjI2wG46Y1LY… │ 2024-06-12 15:45:37 │ completed │ 0      │ 3         │ 3     │
└──────────────────────┴─────────────────────┴───────────┴────────┴───────────┴───────┘
```

### Create From File

<<<<<<< HEAD
You'll need to supply a valid .jsonl file to create a Batch job. Here's how you can create one using Instructor:

```python
from instructor.batch import BatchJob
from pydantic import BaseModel, Field
from typing import Literal

class Classification(BaseModel):
    label: Literal["SPAM", "NOT_SPAM"] = Field(
        ..., description="Whether the email is spam or not"
    )

emails = [
    "Hello there I'm a Nigerian prince and I want to give you money",
    "Meeting with Thomas has been set at Friday next week",
    "Here are some weekly product updates from our marketing team",
]

messages = [
    [
        {
            "role": "system",
            "content": f"Classify the following email {email}",
        }
=======
You'll need to supply a valid .jsonl file in order to be able to create a Batch job.

??? info "Don't have a `.jsonl` file on hand?"

    You can use Instructor to create the `.jsonl` with nothing more than simple pydantic and our `BatchJob` object as seen below.

    ```python
    from instructor.batch import BatchJob
    from pydantic import BaseModel, Field
    from typing import Literal


    class Classification(BaseModel):
        label: Literal["SPAM", "NOT_SPAM"] = Field(
            ..., description="Whether the email is spam or not"
        )


    emails = [
        "Hello there I'm a Nigerian prince and I want to give you money",
        "Meeting with Thomas has been set at Friday next week",
        "Here are some weekly product updates from our marketing team",
    ]

    messages = [
        [
            {
                "role": "user",
                "content": f"Classify the following email {email}",
            }
        ]
        for email in emails
>>>>>>> a6d0a392
    ]
    for email in emails
]

import json

with open("output.jsonl", "w") as f:
    for line in BatchJob.create_from_messages(
        messages,
        model="gpt-3.5-turbo",
        response_model=Classification,
        max_tokens=100,
    ):
        f.write(json.dumps(line) + "\n")
```

<<<<<<< HEAD
You can then import the .jsonl file using the `instructor batch create-from-file` command:
=======
    BatchJob.create_from_messages(
        messages,
        model="gpt-3.5-turbo",
        response_model=Classification,
        max_tokens=100,
        file_path="output.jsonl"
    )
    ```

You can then import in the .jsonl file using the `instructor batch create-from-file` command
>>>>>>> a6d0a392

```bash
$ instructor batch create-from-file --help

Usage: instructor batch create-from-file [OPTIONS]

 Create a batch job from a file

╭─ Options ───────────────────────────────────────────────────────────────────────────╮
│ *  --file-path        TEXT  File containing the batch job requests [default: None]  │
│                             [required]                                              │
│    --use-anthropic          Use Anthropic API instead of OpenAI                     │
│                             [default: False]                                        │
│    --help                   Show this message and exit.                             │
╰─────────────────────────────────────────────────────────────────────────────────────╯
```

Example usage:

```bash
$ instructor batch create-from-file --file-path output.jsonl
```

### Cancelling a Batch Job

You can cancel an outstanding batch job using the `cancel` command:

```bash
$ instructor batch cancel --help

 Usage: instructor batch cancel [OPTIONS]

 Cancel a batch job

╭─ Options ───────────────────────────────────────────────────────────────────────────╮
│ *  --batch-id        TEXT  Batch job ID to cancel [default: None] [required]        │
│    --use-anthropic        Use Anthropic API instead of OpenAI                       │
│                           [default: False]                                          │
│    --help                 Show this message and exit.                               │
╰─────────────────────────────────────────────────────────────────────────────────────╯
```

Example usage:

```bash
$ instructor batch cancel --batch-id batch_BSMSiMMy8on2D
```

### Downloading Batch Job Results

To download the results of a completed batch job:

```bash
$ instructor batch download-file --help

 Usage: instructor batch download-file [OPTIONS]

 Download the file associated with a batch job

╭─ Options ───────────────────────────────────────────────────────────────────────────╮
│ *  --batch-id           TEXT  Batch job ID to download [default: None] [required]   │
│ *  --download-file-path TEXT  Path to download file to [default: None] [required]   │
│    --use-anthropic           Use Anthropic API instead of OpenAI                    │
│                              [default: False]                                       │
│    --help                    Show this message and exit.                            │
╰─────────────────────────────────────────────────────────────────────────────────────╯
```

Example usage:

```bash
$ instructor batch download-file --batch-id batch_pD5dqHmqjWYF5 --download-file-path results.jsonl
```

This comprehensive set of commands allows you to manage batch jobs efficiently, whether you're using OpenAI or Anthropic as your provider.<|MERGE_RESOLUTION|>--- conflicted
+++ resolved
@@ -1,13 +1,10 @@
-<<<<<<< HEAD
-# Using the Command Line Interface for Batch Jobs
-=======
 ---
 title: Managing Batch Jobs with OpenAI CLI
 description: Learn how to create, list, and cancel batch jobs using the OpenAI Command Line Interface (CLI) for efficient job management.
 ---
 
-# Using the Command Line Interface
->>>>>>> a6d0a392
+# Using the Command Line Interface for Batch Jobs
+
 
 The instructor CLI provides functionalities for managing batch jobs on both OpenAI and Anthropic platforms. This dual support allows users to leverage the strengths of both providers for their batch processing needs.
 
@@ -80,7 +77,6 @@
 
 ### Create From File
 
-<<<<<<< HEAD
 You'll need to supply a valid .jsonl file to create a Batch job. Here's how you can create one using Instructor:
 
 ```python
@@ -105,40 +101,6 @@
             "role": "system",
             "content": f"Classify the following email {email}",
         }
-=======
-You'll need to supply a valid .jsonl file in order to be able to create a Batch job.
-
-??? info "Don't have a `.jsonl` file on hand?"
-
-    You can use Instructor to create the `.jsonl` with nothing more than simple pydantic and our `BatchJob` object as seen below.
-
-    ```python
-    from instructor.batch import BatchJob
-    from pydantic import BaseModel, Field
-    from typing import Literal
-
-
-    class Classification(BaseModel):
-        label: Literal["SPAM", "NOT_SPAM"] = Field(
-            ..., description="Whether the email is spam or not"
-        )
-
-
-    emails = [
-        "Hello there I'm a Nigerian prince and I want to give you money",
-        "Meeting with Thomas has been set at Friday next week",
-        "Here are some weekly product updates from our marketing team",
-    ]
-
-    messages = [
-        [
-            {
-                "role": "user",
-                "content": f"Classify the following email {email}",
-            }
-        ]
-        for email in emails
->>>>>>> a6d0a392
     ]
     for email in emails
 ]
@@ -154,21 +116,6 @@
     ):
         f.write(json.dumps(line) + "\n")
 ```
-
-<<<<<<< HEAD
-You can then import the .jsonl file using the `instructor batch create-from-file` command:
-=======
-    BatchJob.create_from_messages(
-        messages,
-        model="gpt-3.5-turbo",
-        response_model=Classification,
-        max_tokens=100,
-        file_path="output.jsonl"
-    )
-    ```
-
-You can then import in the .jsonl file using the `instructor batch create-from-file` command
->>>>>>> a6d0a392
 
 ```bash
 $ instructor batch create-from-file --help
