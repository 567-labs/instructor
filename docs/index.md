--- conflicted
+++ resolved
@@ -162,7 +162,363 @@
         mode=instructor.Mode.JSON_SCHEMA,
     )
 
-<<<<<<< HEAD
+    class ExtractUser(BaseModel):
+        name: str
+        age: int
+
+    user = create(
+        messages=[
+            {
+                "role": "user",
+                "content": "Extract `Jason is 30 years old`",
+            }
+        ],
+        response_model=ExtractUser,
+    )
+
+    assert user.name == "Jason"
+    assert user.age == 30
+    ```
+
+    [See more :material-arrow-right:](./integrations/llama-cpp-python.md){: .md-button }
+
+=== "Anthropic"
+    ```bash
+    pip install "instructor[anthropic]"
+    ```
+
+    ```python
+    import instructor
+    from anthropic import Anthropic
+    from pydantic import BaseModel
+
+    class ExtractUser(BaseModel):
+        name: str
+        age: int
+
+    client = instructor.from_anthropic(Anthropic())
+
+    # note that client.chat.completions.create will also work
+    resp = client.messages.create(
+        model="claude-3-5-sonnet-20240620",
+        max_tokens=1024,
+        messages=[
+            {
+                "role": "user",
+                "content": "Extract Jason is 25 years old.",
+            }
+        ],
+        response_model=ExtractUser,
+    )
+
+    assert isinstance(resp, ExtractUser)
+    assert resp.name == "Jason"
+    assert resp.age == 25
+    ```
+
+    [See more :material-arrow-right:](./integrations/anthropic.md){: .md-button }
+
+=== "Gemini"
+    ```bash
+    pip install "instructor[google-generativeai]"
+    ```
+
+    ```python
+    import instructor
+    import google.generativeai as genai
+    from pydantic import BaseModel
+
+    class ExtractUser(BaseModel):
+        name: str
+        age: int
+
+    client = instructor.from_gemini(
+        client=genai.GenerativeModel(
+            model_name="models/gemini-1.5-flash-latest",
+        ),
+        mode=instructor.Mode.GEMINI_JSON,
+    )
+
+    # note that client.chat.completions.create will also work
+    resp = client.messages.create(
+        messages=[
+            {
+                "role": "user",
+                "content": "Extract Jason is 25 years old.",
+            }
+        ],
+        response_model=ExtractUser,
+    )
+
+    assert isinstance(resp, ExtractUser)
+    assert resp.name == "Jason"
+    assert resp.age == 25
+    ```
+
+    [See more :material-arrow-right:](./integrations/google.md){: .md-button }
+
+=== "Vertex AI"
+    ```bash
+    pip install "instructor[vertexai]"
+    ```
+
+    ```python
+    import instructor
+    import vertexai  # type: ignore
+    from vertexai.generative_models import GenerativeModel  # type: ignore
+    from pydantic import BaseModel
+
+    vertexai.init()
+
+    class ExtractUser(BaseModel):
+        name: str
+        age: int
+
+    client = instructor.from_vertexai(
+        client=GenerativeModel("gemini-1.5-pro-preview-0409"),
+        mode=instructor.Mode.VERTEXAI_TOOLS,
+    )
+
+    # note that client.chat.completions.create will also work
+    resp = client.create(
+        messages=[
+            {
+                "role": "user",
+                "content": "Extract Jason is 25 years old.",
+            }
+        ],
+        response_model=ExtractUser,
+    )
+
+    assert isinstance(resp, ExtractUser)
+    assert resp.name == "Jason"
+    assert resp.age == 25
+    ```
+
+    [See more :material-arrow-right:](./integrations/vertex.md){: .md-button }
+
+=== "Groq"
+    ```bash
+    pip install "instructor[groq]"
+    ```
+
+    ```python
+    import instructor
+    from groq import Groq
+    from pydantic import BaseModel
+
+    client = instructor.from_groq(Groq())
+
+    class ExtractUser(BaseModel):
+        name: str
+        age: int
+
+    resp = client.chat.completions.create(
+        model="llama3-70b-8192",
+        response_model=ExtractUser,
+        messages=[{"role": "user", "content": "Extract Jason is 25 years old."}],
+    )
+
+    assert resp.name == "Jason"
+    assert resp.age == 25
+    ```
+
+    [See more :material-arrow-right:](./integrations/groq.md){: .md-button }
+
+=== "Litellm"
+    ```bash
+    pip install "instructor[litellm]"
+    ```
+
+    ```python
+    import instructor
+    from litellm import completion
+    from pydantic import BaseModel
+
+    class ExtractUser(BaseModel):
+        name: str
+        age: int
+
+    client = instructor.from_litellm(completion)
+
+    resp = client.chat.completions.create(
+        model="claude-3-opus-20240229",
+        max_tokens=1024,
+        messages=[
+            {
+                "role": "user",
+                "content": "Extract Jason is 25 years old.",
+            }
+        ],
+        response_model=ExtractUser,
+    )
+
+    assert isinstance(resp, ExtractUser)
+    assert resp.name == "Jason"
+    assert resp.age == 25
+    ```
+
+    [See more :material-arrow-right:](./integrations/litellm.md){: .md-button }
+
+=== "Cohere"
+    ```bash
+    pip install "instructor[cohere]"
+    ```
+
+    ```python
+    import instructor
+    from pydantic import BaseModel
+    from cohere import Client
+
+    class ExtractUser(BaseModel):
+        name: str
+        age: int
+
+    client = instructor.from_cohere(Client())
+
+    resp = client.chat.completions.create(
+        response_model=ExtractUser,
+        messages=[
+            {
+                "role": "user",
+                "content": "Extract Jason is 25 years old.",
+            }
+        ],
+    )
+
+    assert resp.name == "Jason"
+    assert resp.age == 25
+    ```
+
+    [See more :material-arrow-right:](./integrations/cohere.md){: .md-button }
+
+=== "Cerebras"
+    ```bash
+    pip install "instructor[cerebras]"
+    ```
+
+    ```python
+    from cerebras.cloud.sdk import Cerebras
+    import instructor
+    from pydantic import BaseModel
+    import os
+
+    client = Cerebras(
+        api_key=os.environ.get("CEREBRAS_API_KEY"),
+    )
+    client = instructor.from_cerebras(client)
+
+    class ExtractUser(BaseModel):
+        name: str
+        age: int
+
+    resp = client.chat.completions.create(
+        model="llama3.1-70b",
+        response_model=ExtractUser,
+        messages=[
+            {
+                "role": "user",
+                "content": "Extract Jason is 25 years old.",
+            }
+        ],
+    )
+
+    assert resp.name == "Jason"
+    assert resp.age == 25
+    ```
+
+    [See more :material-arrow-right:](./integrations/cerebras.md){: .md-button }
+
+=== "Fireworks"
+    ```bash
+    pip install "instructor[fireworks]"
+    ```
+
+    ```python
+    from fireworks.client import Fireworks
+    import instructor
+    from pydantic import BaseModel
+    import os
+
+    client = Fireworks(
+        api_key=os.environ.get("FIREWORKS_API_KEY"),
+    )
+    client = instructor.from_fireworks(client)
+
+    class ExtractUser(BaseModel):
+        name: str
+        age: int
+
+    resp = client.chat.completions.create(
+        model="accounts/fireworks/models/llama-v3p2-1b-instruct",
+        response_model=ExtractUser,
+        messages=[
+            {
+                "role": "user",
+                "content": "Extract Jason is 25 years old.",
+            }
+        ],
+    )
+
+    assert resp.name == "Jason"
+    assert resp.age == 25
+    ```
+
+    [See more :material-arrow-right:](./integrations/fireworks.md){: .md-button }
+
+
+## Why use Instructor?
+
+<div class="grid cards" markdown>
+
+- :material-code-tags: **Simple API with Full Prompt Control**
+
+    Instructor provides a straightforward API that gives you complete ownership and control over your prompts. This allows for fine-tuned customization and optimization of your LLM interactions.
+
+    [:octicons-arrow-right-16: Explore Concepts](./concepts/models.md)
+
+- :material-translate: **Multi-Language Support**
+
+    Simplify structured data extraction from LLMs with type hints and validation.
+
+    [:simple-python: Python](https://python.useinstructor.com) · [:simple-typescript: TypeScript](https://js.useinstructor.com) · [:simple-ruby: Ruby](https://ruby.useinstructor.com) · [:simple-go: Go](https://go.useinstructor.com) · [:simple-elixir: Elixir](https://hex.pm/packages/instructor) · [:simple-rust: Rust](https://rust.useinstructor.com)
+
+- :material-refresh: **Reasking and Validation**
+
+    Automatically reask the model when validation fails, ensuring high-quality outputs. Leverage Pydantic's validation for robust error handling.
+
+    [:octicons-arrow-right-16: Learn about Reasking](./concepts/reask_validation.md)
+
+- :material-repeat-variant: **Streaming Support**
+
+    Stream partial results and iterables with ease, allowing for real-time processing and improved responsiveness in your applications.
+
+    [:octicons-arrow-right-16: Learn about Streaming](./concepts/partial.md)
+
+- :material-code-braces: **Powered by Type Hints**
+
+    Leverage Pydantic for schema validation, prompting control, less code, and IDE integration.
+
+    [:octicons-arrow-right-16: Learn more](https://docs.pydantic.dev/)
+
+- :material-lightning-bolt: **Simplified LLM Interactions**
+
+    Support for [OpenAI](./integrations/openai.md), [Anthropic](./integrations/anthropic.md), [Google](./integrations/google.md), [Vertex AI](./integrations/vertex.md), [Mistral/Mixtral](./integrations/together.md), [Ollama](./integrations/ollama.md), [llama-cpp-python](./integrations/llama-cpp-python.md), [Cohere](./integrations/cohere.md), [LiteLLM](./integrations/litellm.md).
+
+    [:octicons-arrow-right-16: See Hub](./integrations/index.md)
+
+</div>
+
+
+### Using Hooks
+
+Instructor includes a hooks system that lets you manage events during the language model interaction process. Hooks allow you to intercept, log, and handle events at different stages, such as when completion arguments are provided or when a response is received. This system is based on the `Hooks` class, which handles event registration and emission. You can use hooks to add custom behavior like logging or error handling. Here's a simple example demonstrating how to use hooks:
+
+```python
+import instructor
+from openai import OpenAI
+from pydantic import BaseModel
+
 
 class UserInfo(BaseModel):
     name: str
@@ -191,387 +547,6 @@
     messages=[
         {"role": "user", "content": "Extract the user name: 'John is 20 years old'"}
     ],
-)
-=======
-    class ExtractUser(BaseModel):
-        name: str
-        age: int
-
-    user = create(
-        messages=[
-            {
-                "role": "user",
-                "content": "Extract `Jason is 30 years old`",
-            }
-        ],
-        response_model=ExtractUser,
-    )
-
-    assert user.name == "Jason"
-    assert user.age == 30
-    ```
-
-    [See more :material-arrow-right:](./integrations/llama-cpp-python.md){: .md-button }
-
-=== "Anthropic"
-    ```bash
-    pip install "instructor[anthropic]"
-    ```
-
-    ```python
-    import instructor
-    from anthropic import Anthropic
-    from pydantic import BaseModel
->>>>>>> e06e315d
-
-    class ExtractUser(BaseModel):
-        name: str
-        age: int
-
-    client = instructor.from_anthropic(Anthropic())
-
-    # note that client.chat.completions.create will also work
-    resp = client.messages.create(
-        model="claude-3-5-sonnet-20240620",
-        max_tokens=1024,
-        messages=[
-            {
-                "role": "user",
-                "content": "Extract Jason is 25 years old.",
-            }
-        ],
-        response_model=ExtractUser,
-    )
-
-    assert isinstance(resp, ExtractUser)
-    assert resp.name == "Jason"
-    assert resp.age == 25
-    ```
-
-    [See more :material-arrow-right:](./integrations/anthropic.md){: .md-button }
-
-=== "Gemini"
-    ```bash
-    pip install "instructor[google-generativeai]"
-    ```
-
-    ```python
-    import instructor
-    import google.generativeai as genai
-    from pydantic import BaseModel
-
-    class ExtractUser(BaseModel):
-        name: str
-        age: int
-
-    client = instructor.from_gemini(
-        client=genai.GenerativeModel(
-            model_name="models/gemini-1.5-flash-latest",
-        ),
-        mode=instructor.Mode.GEMINI_JSON,
-    )
-
-    # note that client.chat.completions.create will also work
-    resp = client.messages.create(
-        messages=[
-            {
-                "role": "user",
-                "content": "Extract Jason is 25 years old.",
-            }
-        ],
-        response_model=ExtractUser,
-    )
-
-    assert isinstance(resp, ExtractUser)
-    assert resp.name == "Jason"
-    assert resp.age == 25
-    ```
-
-    [See more :material-arrow-right:](./integrations/google.md){: .md-button }
-
-=== "Vertex AI"
-    ```bash
-    pip install "instructor[vertexai]"
-    ```
-
-    ```python
-    import instructor
-    import vertexai  # type: ignore
-    from vertexai.generative_models import GenerativeModel  # type: ignore
-    from pydantic import BaseModel
-
-    vertexai.init()
-
-    class ExtractUser(BaseModel):
-        name: str
-        age: int
-
-    client = instructor.from_vertexai(
-        client=GenerativeModel("gemini-1.5-pro-preview-0409"),
-        mode=instructor.Mode.VERTEXAI_TOOLS,
-    )
-
-    # note that client.chat.completions.create will also work
-    resp = client.create(
-        messages=[
-            {
-                "role": "user",
-                "content": "Extract Jason is 25 years old.",
-            }
-        ],
-        response_model=ExtractUser,
-    )
-
-    assert isinstance(resp, ExtractUser)
-    assert resp.name == "Jason"
-    assert resp.age == 25
-    ```
-
-    [See more :material-arrow-right:](./integrations/vertex.md){: .md-button }
-
-=== "Groq"
-    ```bash
-    pip install "instructor[groq]"
-    ```
-
-    ```python
-    import instructor
-    from groq import Groq
-    from pydantic import BaseModel
-
-    client = instructor.from_groq(Groq())
-
-    class ExtractUser(BaseModel):
-        name: str
-        age: int
-
-    resp = client.chat.completions.create(
-        model="llama3-70b-8192",
-        response_model=ExtractUser,
-        messages=[{"role": "user", "content": "Extract Jason is 25 years old."}],
-    )
-
-    assert resp.name == "Jason"
-    assert resp.age == 25
-    ```
-
-    [See more :material-arrow-right:](./integrations/groq.md){: .md-button }
-
-=== "Litellm"
-    ```bash
-    pip install "instructor[litellm]"
-    ```
-
-    ```python
-    import instructor
-    from litellm import completion
-    from pydantic import BaseModel
-
-    class ExtractUser(BaseModel):
-        name: str
-        age: int
-
-    client = instructor.from_litellm(completion)
-
-    resp = client.chat.completions.create(
-        model="claude-3-opus-20240229",
-        max_tokens=1024,
-        messages=[
-            {
-                "role": "user",
-                "content": "Extract Jason is 25 years old.",
-            }
-        ],
-        response_model=ExtractUser,
-    )
-
-    assert isinstance(resp, ExtractUser)
-    assert resp.name == "Jason"
-    assert resp.age == 25
-    ```
-
-    [See more :material-arrow-right:](./integrations/litellm.md){: .md-button }
-
-=== "Cohere"
-    ```bash
-    pip install "instructor[cohere]"
-    ```
-
-    ```python
-    import instructor
-    from pydantic import BaseModel
-    from cohere import Client
-
-    class ExtractUser(BaseModel):
-        name: str
-        age: int
-
-    client = instructor.from_cohere(Client())
-
-    resp = client.chat.completions.create(
-        response_model=ExtractUser,
-        messages=[
-            {
-                "role": "user",
-                "content": "Extract Jason is 25 years old.",
-            }
-        ],
-    )
-
-    assert resp.name == "Jason"
-    assert resp.age == 25
-    ```
-
-    [See more :material-arrow-right:](./integrations/cohere.md){: .md-button }
-
-=== "Cerebras"
-    ```bash
-    pip install "instructor[cerebras]"
-    ```
-
-    ```python
-    from cerebras.cloud.sdk import Cerebras
-    import instructor
-    from pydantic import BaseModel
-    import os
-
-    client = Cerebras(
-        api_key=os.environ.get("CEREBRAS_API_KEY"),
-    )
-    client = instructor.from_cerebras(client)
-
-    class ExtractUser(BaseModel):
-        name: str
-        age: int
-
-    resp = client.chat.completions.create(
-        model="llama3.1-70b",
-        response_model=ExtractUser,
-        messages=[
-            {
-                "role": "user",
-                "content": "Extract Jason is 25 years old.",
-            }
-        ],
-    )
-
-    assert resp.name == "Jason"
-    assert resp.age == 25
-    ```
-
-    [See more :material-arrow-right:](./integrations/cerebras.md){: .md-button }
-
-=== "Fireworks"
-    ```bash
-    pip install "instructor[fireworks]"
-    ```
-
-    ```python
-    from fireworks.client import Fireworks
-    import instructor
-    from pydantic import BaseModel
-    import os
-
-    client = Fireworks(
-        api_key=os.environ.get("FIREWORKS_API_KEY"),
-    )
-    client = instructor.from_fireworks(client)
-
-    class ExtractUser(BaseModel):
-        name: str
-        age: int
-
-    resp = client.chat.completions.create(
-        model="accounts/fireworks/models/llama-v3p2-1b-instruct",
-        response_model=ExtractUser,
-        messages=[
-            {
-                "role": "user",
-                "content": "Extract Jason is 25 years old.",
-            }
-        ],
-    )
-
-    assert resp.name == "Jason"
-    assert resp.age == 25
-    ```
-
-    [See more :material-arrow-right:](./integrations/fireworks.md){: .md-button }
-
-
-## Why use Instructor?
-
-<div class="grid cards" markdown>
-
-- :material-code-tags: **Simple API with Full Prompt Control**
-
-    Instructor provides a straightforward API that gives you complete ownership and control over your prompts. This allows for fine-tuned customization and optimization of your LLM interactions.
-
-    [:octicons-arrow-right-16: Explore Concepts](./concepts/models.md)
-
-- :material-translate: **Multi-Language Support**
-
-    Simplify structured data extraction from LLMs with type hints and validation.
-
-    [:simple-python: Python](https://python.useinstructor.com) · [:simple-typescript: TypeScript](https://js.useinstructor.com) · [:simple-ruby: Ruby](https://ruby.useinstructor.com) · [:simple-go: Go](https://go.useinstructor.com) · [:simple-elixir: Elixir](https://hex.pm/packages/instructor) · [:simple-rust: Rust](https://rust.useinstructor.com)
-
-- :material-refresh: **Reasking and Validation**
-
-    Automatically reask the model when validation fails, ensuring high-quality outputs. Leverage Pydantic's validation for robust error handling.
-
-    [:octicons-arrow-right-16: Learn about Reasking](./concepts/reask_validation.md)
-
-- :material-repeat-variant: **Streaming Support**
-
-    Stream partial results and iterables with ease, allowing for real-time processing and improved responsiveness in your applications.
-
-    [:octicons-arrow-right-16: Learn about Streaming](./concepts/partial.md)
-
-- :material-code-braces: **Powered by Type Hints**
-
-    Leverage Pydantic for schema validation, prompting control, less code, and IDE integration.
-
-    [:octicons-arrow-right-16: Learn more](https://docs.pydantic.dev/)
-
-- :material-lightning-bolt: **Simplified LLM Interactions**
-
-    Support for [OpenAI](./integrations/openai.md), [Anthropic](./integrations/anthropic.md), [Google](./integrations/google.md), [Vertex AI](./integrations/vertex.md), [Mistral/Mixtral](./integrations/together.md), [Ollama](./integrations/ollama.md), [llama-cpp-python](./integrations/llama-cpp-python.md), [Cohere](./integrations/cohere.md), [LiteLLM](./integrations/litellm.md).
-
-    [:octicons-arrow-right-16: See Hub](./integrations/index.md)
-
-</div>
-
-
-### Using Hooks
-
-Instructor includes a hooks system that lets you manage events during the language model interaction process. Hooks allow you to intercept, log, and handle events at different stages, such as when completion arguments are provided or when a response is received. This system is based on the `Hooks` class, which handles event registration and emission. You can use hooks to add custom behavior like logging or error handling. Here's a simple example demonstrating how to use hooks:
-
-```python
-import instructor
-from openai import OpenAI
-from pydantic import BaseModel
-
-class UserInfo(BaseModel):
-    name: str
-    age: int
-
-# Initialize the OpenAI client with Instructor
-client = instructor.from_openai(OpenAI())
-
-# Define hook functions
-def log_kwargs(**kwargs):
-    print(f"Function called with kwargs: {kwargs}")
-
-def log_exception(exception: Exception):
-    print(f"An exception occurred: {str(exception)}")
-
-client.on("completion:kwargs", log_kwargs)
-client.on("completion:error", log_exception)
-
-user_info = client.chat.completions.create(
-    model="gpt-3.5-turbo",
-    response_model=UserInfo,
-    messages=[{"role": "user", "content": "Extract the user name: 'John is 20 years old'"}],
 )
 
 """
