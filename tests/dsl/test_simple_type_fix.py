--- conflicted
+++ resolved
@@ -1,48 +1,12 @@
 import sys
 import unittest
-<<<<<<< HEAD
-from typing import Union
-
-=======
 from typing import Union, List  # noqa: UP035
 from typing import get_origin, get_args
->>>>>>> 865074a1
 from instructor.dsl.simple_type import is_simple_type
 
 
 class TestSimpleTypeFix(unittest.TestCase):
     def test_list_with_union_type(self):
-<<<<<<< HEAD
-        """Test that list with union types is correctly identified as a simple type."""
-        # Use different syntax based on Python version
-        if sys.version_info >= (3, 10):
-            # Python 3.10+ supports pipe syntax
-            response_model = list[int | str]  # type: ignore
-            self.assertTrue(
-                is_simple_type(response_model),
-                f"list[int | str] should be a simple type in Python {sys.version_info.major}.{sys.version_info.minor}",
-            )
-        else:
-            # For Python 3.9, test the same functionality but with Union
-            response_model = list[Union[int, str]]
-            self.assertTrue(
-                is_simple_type(response_model),
-                f"list[Union[int, str]] should be a simple type in Python {sys.version_info.major}.{sys.version_info.minor}",
-            )
-
-    def test_list_with_union_type_alternative_syntax(self):
-        """Test that list[Union[int, str]] is correctly identified as a simple type."""
-        # Using Union syntax that works in all Python versions
-        response_model = list[Union[int, str]]
-        self.assertTrue(
-            is_simple_type(response_model),
-            f"list[Union[int, str]] should be a simple type in Python {sys.version_info.major}.{sys.version_info.minor}",
-        )
-
-
-if __name__ == "__main__":
-    unittest.main()
-=======
         """Test that list[int | str] is correctly identified as a simple type."""
         # This is the type that was failing in Python 3.10
         if sys.version_info < (3, 10):
@@ -61,4 +25,3 @@
             is_simple_type(response_model),
             f"List[Union[int, str]] should be a simple type in Python {sys.version_info.major}.{sys.version_info.minor}",
         )
->>>>>>> 865074a1
