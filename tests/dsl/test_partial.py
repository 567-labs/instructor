--- conflicted
+++ resolved
@@ -1,9 +1,6 @@
 # type: ignore[all]
 from uuid import UUID
-<<<<<<< HEAD
 from datetime import datetime
-=======
->>>>>>> 12efd9c6
 from pydantic import BaseModel, Field, ValidationError, validator
 from typing import Optional, Union, Literal, Annotated
 from instructor.dsl.partial import Partial, PartialLiteralMixin
@@ -57,11 +54,8 @@
     e: Annotated[Literal["a_value"], Partial]
     f: Literal["a_value"]
     g: Annotated[UUID, Partial]
-<<<<<<< HEAD
     h: Optional[Annotated[datetime, Partial]]
     i: Optional[NestedA]
-=======
->>>>>>> 12efd9c6
 
 
 def test_partial():
@@ -224,11 +218,7 @@
     # partial values with the partial model
     partial = Partial[PartialEnums]
     partial_results = (
-<<<<<<< HEAD
         '{"a": "a_", "b": "b_", "c": "c_v", "d": 1, "e": "a_", "f": "a_value", "g": "1", "h": "", "i": {"c": ""}}'
-=======
-        '{"a": "a_", "b": "b_", "c": "c_v", "d": 1, "e": "a_", "f": "a_value", "g": "1"}'
->>>>>>> 12efd9c6
     )
     partial_validated = partial.get_partial_model().model_validate_json(partial_results)
 
@@ -239,13 +229,11 @@
     assert partial_validated.e is None
     assert partial_validated.f == "a_value"
     assert partial_validated.g is None
-<<<<<<< HEAD
     assert partial_validated.h is None
     assert partial_validated.i is not None
     assert partial_validated.i.c is None
 
-=======
->>>>>>> 12efd9c6
+
     with pytest.raises(ValidationError):
         partial.model_validate_json(partial_results)
 
@@ -254,11 +242,7 @@
         partial.get_partial_model().model_validate_json('{"f": "a_"}')
 
     resolved_enum_partial_results = (
-<<<<<<< HEAD
         '{"a": "a_value", "b": "b_value", "c": "c_v", "d": 10, "g": "123e4567-e89b-12d3-a456-426655440000", "h": "2024-01-01T00:00:00"}'
-=======
-        '{"a": "a_value", "b": "b_value", "c": "c_v", "d": 10, "g": "123e4567-e89b-12d3-a456-426655440000"}'
->>>>>>> 12efd9c6
     )
     resolved_enum_partial_validated = partial.get_partial_model().model_validate_json(
         resolved_enum_partial_results
@@ -268,9 +252,5 @@
     # this value still isn't fully resolved
     assert resolved_enum_partial_validated.c is None
     assert resolved_enum_partial_validated.d == 10
-<<<<<<< HEAD
     assert resolved_enum_partial_validated.g == UUID("123e4567-e89b-12d3-a456-426655440000")
-    assert resolved_enum_partial_validated.h == datetime(2024, 1, 1)
-=======
-    assert resolved_enum_partial_validated.g == UUID("123e4567-e89b-12d3-a456-426655440000")
->>>>>>> 12efd9c6
+    assert resolved_enum_partial_validated.h == datetime(2024, 1, 1)