--- conflicted
+++ resolved
@@ -29,7 +29,6 @@
 def test_extract(model, data, mode, client):
     sample_data, expected_name, expected_age = data
 
-<<<<<<< HEAD
     if mode == Mode.JSON and model in {"gpt-3.5-turbo", "gpt-4"}:
         pytest.skip(
             "JSON mode is not supported for gpt-3.5-turbo and gpt-4, skipping test"
@@ -50,12 +49,7 @@
         ) as span:
             # Setting up the client with the instructor patch
             client = instructor.patch(
-                braintrust.wrap_openai(
-                    OpenAI(
-                        base_url="https://proxy.braintrustapi.com/v1",
-                        api_key=os.environ["BRAINTRUST_API_KEY"],
-                    )
-                ),
+                braintrust.wrap_openai(client),
                 mode=mode,
             )
 
@@ -83,31 +77,4 @@
         ), f"Expected name {expected_name}, got {response.name}"
         assert (
             response.age == expected_age
-        ), f"Expected age {expected_age}, got {response.age}"
-=======
-    if (mode, model) in {
-        (Mode.JSON, "gpt-3.5-turbo"),
-        (Mode.JSON, "gpt-4"),
-    }:
-        pytest.skip(f"{mode} mode is not supported for {model}, skipping test")
-
-    # Setting up the client with the instructor patch
-    client = instructor.patch(client, mode=mode)
-
-    # Calling the extract function with the provided model, sample data, and mode
-    response = client.chat.completions.create(
-        model=model,
-        response_model=UserDetails,
-        messages=[
-            {"role": "user", "content": sample_data},
-        ],
-    )
-
-    # Assertions
-    assert (
-        response.name == expected_name
-    ), f"Expected name {expected_name}, got {response.name}"
-    assert (
-        response.age == expected_age
-    ), f"Expected age {expected_age}, got {response.age}"
->>>>>>> ef70801c
+        ), f"Expected age {expected_age}, got {response.age}"