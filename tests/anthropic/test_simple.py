--- conflicted
+++ resolved
@@ -62,8 +62,7 @@
     assert resp.address.house_number == 123
     assert resp.address.street_name == "First Avenue"
 
-<<<<<<< HEAD
-@pytest.mark.skip
+
 def test_list():
     class User(BaseModel):
         name: str
@@ -88,10 +87,7 @@
     for member in resp.family:
         assert isinstance(member, str)
 
-@pytest.mark.skip
-=======
-
->>>>>>> a9d6cd8f
+        
 def test_nested_list():
     class Properties(BaseModel):
         key: str
